[package]
name = "stelae"
description = "A collection of tools in Rust and Python for preserving, authenticating, and accessing laws in perpetuity."
<<<<<<< HEAD
version = "0.4.2"
=======
version = "0.5.0-alpha.1"
>>>>>>> 09bde90a
edition = "2021"
readme = "README.md"
license = "AGPL-3.0"
keywords = ["authentication", "laws", "preservation"]
categories = ["authentication", "web-programming::http-server"]
repository = "https://github.com/openlawlibrary/stelae"
rust-version = "1.83"
# See more keys and their definitions at https://doc.rust-lang.org/cargo/reference/manifest.html

[dependencies]
actix-web = "4"
actix-service = "2.0"
actix-http = "3.2"
async-trait = "0.1.77"
md-5 = "0.10.6"
mime = "0.3.17"
mime_guess = "2.0.4"
anyhow = "1.0"
clap = { version = "4.0.27", features = ["derive"] }
git2 = "0.18"
lazy_static = "1.4.0"
regex = "1"
serde = "1.0"
serde_json = "1.0"
tracing = "0.1"
tracing-appender = "0.2"
tracing-subscriber = { version = "0.3", features = ["env-filter"] }
tracing-actix-web = "0.7"
derive_more = "0.99.17"
toml = "0.8.8"
toml_edit = "0.22"
serde_derive = "1.0.152"
chrono = { version = "0.4.*", features = ["serde"] }
sqlx = { version = "0.7", features = [
    "chrono",
    "runtime-async-std",
    "any",
    "postgres",
    "sqlite",
] }
sophia = { version = "0.8.0", features = ["xml"] }

[dev-dependencies]
criterion = "0.3"
tempfile = "3"
just = "1.27"

[[bench]]
name = "git_benchmark"
harness = false<|MERGE_RESOLUTION|>--- conflicted
+++ resolved
@@ -1,11 +1,7 @@
 [package]
 name = "stelae"
 description = "A collection of tools in Rust and Python for preserving, authenticating, and accessing laws in perpetuity."
-<<<<<<< HEAD
-version = "0.4.2"
-=======
 version = "0.5.0-alpha.1"
->>>>>>> 09bde90a
 edition = "2021"
 readme = "README.md"
 license = "AGPL-3.0"
